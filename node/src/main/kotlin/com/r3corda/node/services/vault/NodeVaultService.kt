--- conflicted
+++ resolved
@@ -6,10 +6,8 @@
 import com.r3corda.core.bufferUntilSubscribed
 import com.r3corda.core.contracts.*
 import com.r3corda.core.crypto.SecureHash
-<<<<<<< HEAD
 import com.r3corda.core.crypto.Party
-=======
->>>>>>> 504ec427
+import com.r3corda.core.crypto.SecureHash
 import com.r3corda.core.node.ServiceHub
 import com.r3corda.core.node.services.Vault
 import com.r3corda.core.node.services.VaultService
@@ -155,7 +153,6 @@
         }
     }
 
-<<<<<<< HEAD
     /**
      * Generate a transaction that moves an amount of currency to the given pubkey.
      *
@@ -271,8 +268,6 @@
         return Pair(gathered, gatheredAmount)
     }
 
-=======
->>>>>>> 504ec427
     private fun makeUpdate(tx: WireTransaction, netDelta: Vault.Update, ourKeys: Set<PublicKey>): Vault.Update {
         val ourNewStates = tx.outputs.
                 filter { isRelevant(it.data, ourKeys) }.
